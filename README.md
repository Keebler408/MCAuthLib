<div align="center">

MCAuthLib (tycrek edition)
===

[![Image]][Jitpack]

*A Minecraft authentication library for MCProtocolLib*

[Image]: https://jitpack.io/v/tycrek/MCAuthLib.svg?style=flat-square
[Jitpack]: https://jitpack.io/#tycrek/MCAuthLib/
</div>

---

**MCAuthLib** is a library for authentication with Minecraft accounts. It is used in projects such as [MCProtocolLib](https://github.com/GeyserMC/MCProtocolLib) to handle authenticating users. Further, projects such as [ttRMS](https://ttrms.io/) use MCProtocolLib for interacting with Minecraft servers & clients.

## tycrek edition

I use MCAuthLib (and MCProtocolLib) in one of my other projects, [ttRMS](https://ttrms.io/). I've made some changes to better suit my needs.

The biggest differences between my repo and the [GeyserMC repo](https://github.com/GeyserMC/MCAuthLib) are:

- Project now uses **Gradle** instead of Maven
- Target JDK is now **Java 16**, instead of Java 7
- My repo utilizes **Lombok** to reduce manual boilerplate

Some other changes to improve the library's functionality:

- **Two new `AuthenticationService`'s** (see [Authentication Types](#authentication-types))
  - `AutoAuthenticationService`
  - `MSALAuthenticationService`
- Refresh tokens for `MsaAuthenticationService`
- Finished Device Code Flow implementation for `MsaAuthenticationService`
- Removed password authentication from `MsaAuthenticationService` as it was broken and not secure

## Example code

See [example/com/github/steveice10/mc/auth/test/MinecraftAuthTest.java](https://github.com/tycrek/MCAuthLib/blob/master/example/com/github/steveice10/mc/auth/test/MinecraftAuthTest.java) for example usage.

## Installing as a dependency

The recommended way of installing MCAuthLib is through [JitPack](https://jitpack.io). For more details, [see MCAuthLib on JitPack](https://jitpack.io/#tycrek/MCAuthLib).

### Gradle

```groovy
repositories {
    maven { url 'https://jitpack.io' }
}
```
```groovy
dependencies {
    implementation 'com.github.tycrek:MCAuthLib:__version__'
}
```

### Maven

```xml
<repositories>
    <repository>
        <id>jitpack.io</id>
        <url>https://jitpack.io</url>
    </repository>
</repositories>
```
```xml
<dependency>
    <groupId>com.github.tycrek</groupId>
    <artifactId>MCAuthLib</artifactId>
    <version>__version__</version>
</dependency>
```

## Building the source

~~MCAuthLib uses Maven to manage dependencies. To build the source code, run `mvn clean install` in the project root directory.~~ Now uses Gradle, will need to update this section.

## Authentication Types

Visit [wiki.vg](https://wiki.vg/) for documentation on [Mojang API authentication](https://wiki.vg/Authentication) and [Microsoft's API authentication](https://wiki.vg/Microsoft_Authentication_Scheme).

| `AuthenticationService` | Usage |
| :---: | --- |
<<<<<<< HEAD
| `MojangAuthenticationService` | Used for authenticating Mojang accounts. Supports regular Mojang accounts (email) and legacy accounts (username). |
| `MsaAuthenticationService` | Used for authenticating Microsoft accounts. This service is a custom implementation using a combination of Microsoft, Mojang, and Xbox API's. |
| `AutoAuthenticationService` | Wrapper service combining `Mojang` and `Msa` services. Automatically determines which service to sign in with. Can be complex to figure out. |
| `MSALAuthenticationService` | Alternative service for authenticating Microsoft accounts. This service uses the [Microsoft Authentication Library (MSAL) for Java](https://github.com/AzureAD/microsoft-authentication-library-for-java) to authenticate. |
=======
| `MojangAuthenticationService` | Used for authenticating Mojang accounts.<br>Supports regular Mojang accounts (email) and legacy accounts (username). |
| `MsaAuthenticationService` | Used for authenticating Microsoft accounts.<br>Device Code auth uses the [Microsoft Authentication Library (MSAL) for Java](https://github.com/AzureAD/microsoft-authentication-library-for-java). <br>Username/password auth uses a custom implementation using a combination of Microsoft, Mojang, and Xbox API's. |
>>>>>>> bba08f61

## Support and development

Please join [the GeyserMC Discord server](https://discord.gg/geysermc) and visit the **#mcprotocollib** channel for discussion and support for this project.

## License

MCAuthLib is licensed under the **[MIT license](http://www.opensource.org/licenses/mit-license.html)**.<|MERGE_RESOLUTION|>--- conflicted
+++ resolved
@@ -25,14 +25,7 @@
 - Target JDK is now **Java 16**, instead of Java 7
 - My repo utilizes **Lombok** to reduce manual boilerplate
 
-Some other changes to improve the library's functionality:
-
-- **Two new `AuthenticationService`'s** (see [Authentication Types](#authentication-types))
-  - `AutoAuthenticationService`
-  - `MSALAuthenticationService`
-- Refresh tokens for `MsaAuthenticationService`
-- Finished Device Code Flow implementation for `MsaAuthenticationService`
-- Removed password authentication from `MsaAuthenticationService` as it was broken and not secure
+Generally, users of my fork would be looking for a more modern codebase.
 
 ## Example code
 
@@ -83,15 +76,8 @@
 
 | `AuthenticationService` | Usage |
 | :---: | --- |
-<<<<<<< HEAD
 | `MojangAuthenticationService` | Used for authenticating Mojang accounts. Supports regular Mojang accounts (email) and legacy accounts (username). |
-| `MsaAuthenticationService` | Used for authenticating Microsoft accounts. This service is a custom implementation using a combination of Microsoft, Mojang, and Xbox API's. |
-| `AutoAuthenticationService` | Wrapper service combining `Mojang` and `Msa` services. Automatically determines which service to sign in with. Can be complex to figure out. |
-| `MSALAuthenticationService` | Alternative service for authenticating Microsoft accounts. This service uses the [Microsoft Authentication Library (MSAL) for Java](https://github.com/AzureAD/microsoft-authentication-library-for-java) to authenticate. |
-=======
-| `MojangAuthenticationService` | Used for authenticating Mojang accounts.<br>Supports regular Mojang accounts (email) and legacy accounts (username). |
 | `MsaAuthenticationService` | Used for authenticating Microsoft accounts.<br>Device Code auth uses the [Microsoft Authentication Library (MSAL) for Java](https://github.com/AzureAD/microsoft-authentication-library-for-java). <br>Username/password auth uses a custom implementation using a combination of Microsoft, Mojang, and Xbox API's. |
->>>>>>> bba08f61
 
 ## Support and development
 
