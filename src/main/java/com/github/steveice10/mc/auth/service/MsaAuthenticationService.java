package com.github.steveice10.mc.auth.service;

import com.github.steveice10.mc.auth.data.GameProfile;
import com.github.steveice10.mc.auth.exception.request.InvalidCredentialsException;
import com.github.steveice10.mc.auth.exception.request.RequestException;
import com.github.steveice10.mc.auth.exception.request.ServiceUnavailableException;
import com.github.steveice10.mc.auth.exception.request.XboxRequestException;
import com.github.steveice10.mc.auth.util.HTTP;
import lombok.*;

import java.io.BufferedReader;
import java.io.IOException;
import java.io.InputStream;
import java.io.InputStreamReader;
import java.net.Proxy;
import java.net.URI;
import java.net.URLDecoder;
import java.nio.charset.Charset;
import java.nio.charset.StandardCharsets;
import java.util.*;
import java.util.regex.Pattern;

public class MsaAuthenticationService extends AuthenticationService {
    private static final URI MS_CODE_ENDPOINT = URI.create("https://login.microsoftonline.com/consumers/oauth2/v2.0/devicecode");
    private static final URI MS_CODE_TOKEN_ENDPOINT = URI.create("https://login.microsoftonline.com/consumers/oauth2/v2.0/token");
    private static final URI MS_LOGIN_ENDPOINT = URI.create("https://login.live.com/oauth20_authorize.srf?redirect_uri=https://login.live.com/oauth20_desktop.srf&scope=service::user.auth.xboxlive.com::MBI_SSL&display=touch&response_type=code&locale=en&client_id=00000000402b5328");
    private static final URI MS_TOKEN_ENDPOINT = URI.create("https://login.live.com/oauth20_token.srf");
    private static final URI XBL_AUTH_ENDPOINT = URI.create("https://user.auth.xboxlive.com/user/authenticate");
    private static final URI XSTS_AUTH_ENDPOINT = URI.create("https://xsts.auth.xboxlive.com/xsts/authorize");
    private static final URI MC_LOGIN_ENDPOINT = URI.create("https://api.minecraftservices.com/authentication/login_with_xbox");
    public static final URI MC_PROFILE_ENDPOINT = URI.create("https://api.minecraftservices.com/minecraft/profile");
    private static final Pattern PPFT_PATTERN = Pattern.compile("sFTTag:[ ]?'.*value=\"(.*)\"/>'");
    private static final Pattern URL_POST_PATTERN = Pattern.compile("urlPost:[ ]?'(.+?(?='))");
    private static final Pattern CODE_PATTERN = Pattern.compile("[?|&]code=([\\w.-]+)");
    @Getter private final String clientId;
    private String deviceCode;
<<<<<<< HEAD
    @Getter @Setter private String refreshToken;
=======
    private String clientId;
    private String refreshToken;
>>>>>>> 3be04be9

    @SuppressWarnings("unused")
    public MsaAuthenticationService(String clientId) {
        this(clientId, null);
    }

    public MsaAuthenticationService(String clientId, String deviceCode) {
        super(URI.create(""));
        if (clientId == null) throw new IllegalArgumentException("ClientId cannot be null.");
        this.clientId = clientId;
        this.deviceCode = deviceCode;
    }

    /**
     * Gets the current refresh token for this session
     */
    public String getRefreshToken() {
        return this.refreshToken;
    }

    /**
     * Sets a new refresh token. Useful for re-authenticating from device code authorizations.
     * @param refreshToken The refresh token to set
     */
    public void setRefreshToken(String refreshToken) {
        this.refreshToken = refreshToken;
    }

    /**
     * Generate a single use code for Microsoft authentication
     *
     * @return The code along with other returned data
     */
    public MsCodeResponse getAuthCode() throws RequestException {
        if (this.clientId == null) throw new InvalidCredentialsException("Invalid client id.");
        var request = new MsCodeRequest(this.clientId);
        var response = HTTP.makeRequestForm(this.getProxy(), MS_CODE_ENDPOINT, request.toMap(), MsCodeResponse.class);

        assert response != null;
        this.deviceCode = response.device_code;
        return response;
    }

    /**
     * Attempt to get the authentication data from the previously
     * generated device code from {@link #getAuthCode()}
     *
     * @return The final Minecraft authentication data
     */
    private McLoginResponse getLoginResponseFromCode() throws RequestException {
<<<<<<< HEAD
        if (this.deviceCode == null) throw new InvalidCredentialsException("Invalid device code.");
        var request = new MsCodeTokenRequest(this.clientId, this.deviceCode);
        var response = HTTP.makeRequestForm(this.getProxy(), MS_CODE_TOKEN_ENDPOINT, request.toMap(), MsTokenResponse.class);

        assert response != null;
        refreshToken = response.refresh_token;
        return getLoginResponseFromToken("d=".concat(response.access_token), this.getProxy());
=======
        if(this.deviceCode == null) {
            throw new InvalidCredentialsException("Invalid device code.");
        }
        MsCodeTokenRequest request = new MsCodeTokenRequest(this.clientId, this.deviceCode);
        MsTokenResponse response = HTTP.makeRequestForm(this.getProxy(), MS_CODE_TOKEN_ENDPOINT, request.toMap(), MsTokenResponse.class);
        this.refreshToken = response.refresh_token;
        return getLoginResponseFromToken("d=" + response.access_token);
>>>>>>> 3be04be9
    }

    // ! this thing
    // todo this thing
    private McLoginResponse getLoginResponseFromCreds() throws RequestException {
        // TODO: Migrate alot of this to {@link HTTP}

        String cookie, PPFT, urlPost;

        try {
            var connection = HTTP.createUrlConnection(this.getProxy(), MS_LOGIN_ENDPOINT);
            connection.setDoInput(true);

            try (var in = connection.getResponseCode() == 200 ? connection.getInputStream() : connection.getErrorStream()) {
                cookie = connection.getHeaderField("set-cookie");

                var body = inputStreamToString(in);
                var mPPFT = PPFT_PATTERN.matcher(body);
                var mUrlPost = URL_POST_PATTERN.matcher(body);

                if (mPPFT.find() && mUrlPost.find()) {
                    PPFT = mPPFT.group(1);
                    urlPost = mUrlPost.group(1);
                } else
                    throw new ServiceUnavailableException("Could not parse response of '" + MS_LOGIN_ENDPOINT + "'.");
            }
        } catch (IOException e) {
            throw new ServiceUnavailableException("Could not make request to '" + MS_LOGIN_ENDPOINT + "'.", e);
        }

        if (cookie.isEmpty() || PPFT.isEmpty() || urlPost.isEmpty())
            throw new RequestException("Invalid response from '" + MS_LOGIN_ENDPOINT + "' missing one or more of cookie, PPFT or urlPost");

        var map = new HashMap<String, String>();
        map.put("login", this.username);
        map.put("loginfmt", this.username);
        map.put("passwd", this.password);
        map.put("PPFT", PPFT);

        String code;
        try {
            var bytes = HTTP.formMapToString(map).getBytes(StandardCharsets.UTF_8);
            var connection = HTTP.createUrlConnection(this.getProxy(), URI.create(urlPost));
            connection.setRequestProperty("Content-Type", "application/x-www-form-urlencoded; charset=utf-8");
            connection.setRequestProperty("Content-Length", String.valueOf(bytes.length));
            connection.setRequestProperty("Cookie", cookie);

            connection.setDoInput(true);
            connection.setDoOutput(true);

            try (var out = connection.getOutputStream()) {
                out.write(bytes);
            }

            if (connection.getResponseCode() != 200 || connection.getURL().toString().equals(urlPost))
                // todo: Get and parse the error from the site
                // See https://github.com/XboxReplay/xboxlive-auth/blob/master/src/core/live/index.ts#L115
                throw new InvalidCredentialsException("Invalid username and/or password");

            var m = CODE_PATTERN.matcher(URLDecoder.decode(connection.getURL().toString(), StandardCharsets.UTF_8.name()));
            if (m.find()) code = m.group(1);
            else throw new ServiceUnavailableException("Could not parse response of '" + urlPost + "'.");
        } catch (IOException e) {
            throw new ServiceUnavailableException("Could not make request to '" + urlPost + "'.", e);
        }

<<<<<<< HEAD
        return getLoginResponseFromToken(Objects.requireNonNull(HTTP.makeRequestForm(this.getProxy(), MS_TOKEN_ENDPOINT, new MsTokenRequest(code, clientId).toMap(), MsTokenResponse.class)).access_token, this.getProxy());
=======
        MsTokenRequest request = new MsTokenRequest(clientId, code);
        MsTokenResponse response = HTTP.makeRequestForm(this.getProxy(), MS_TOKEN_ENDPOINT, request.toMap(), MsTokenResponse.class);
        this.refreshToken = response.refresh_token;
        return getLoginResponseFromToken(response.access_token);
>>>>>>> 3be04be9
    }

    private String inputStreamToString(InputStream inputStream) throws IOException {
        var textBuilder = new StringBuilder();
        try (var reader = new BufferedReader(new InputStreamReader(inputStream, Charset.forName(StandardCharsets.UTF_8.name())))) {
            int c;
            while ((c = reader.read()) != -1) textBuilder.append((char) c);
        }
        return textBuilder.toString();
    }

    /**
     * Refreshes the access token and refresh token for further use
     *
     * @return The response containing the refresh token, so the user can store it for later use.
<<<<<<< HEAD
     */
    public MsTokenResponse refreshToken() throws RequestException {
        if (this.refreshToken == null) throw new InvalidCredentialsException("Invalid refresh token.");
        var response = HTTP.makeRequestForm(this.getProxy(), MS_TOKEN_ENDPOINT, new MsRefreshRequest(clientId, refreshToken).toMap(), MsTokenResponse.class);
        assert response != null;
        accessToken = response.access_token;
        refreshToken = response.refresh_token;
=======
     * @throws RequestException
     */
    public MsTokenResponse refreshToken() throws RequestException {
        if (this.refreshToken == null) {
            throw new InvalidCredentialsException("Invalid refresh token.");
        }

        MsTokenResponse response = HTTP.makeRequestForm(this.getProxy(), MS_TOKEN_ENDPOINT, new MsRefreshRequest(clientId, refreshToken).toMap(), MsTokenResponse.class);
        accessToken = response.access_token;
        refreshToken = response.refresh_token;

>>>>>>> 3be04be9
        return response;
    }

    /**
     * Attempt to sign in using an existing refresh token set by {@link #setRefreshToken(String)}
<<<<<<< HEAD
     */
    private McLoginResponse getLoginResponseFromRefreshToken() throws RequestException {
        return getLoginResponseFromToken("d=".concat(refreshToken().access_token), this.getProxy());
=======
     *
     * @throws RequestException
     */
    private McLoginResponse getLoginResponseFromRefreshToken() throws RequestException {
        return getLoginResponseFromToken("d=".concat(refreshToken().access_token));
>>>>>>> 3be04be9
    }

    /**
     * Get a Minecraft login response from the given
     * Microsoft access token
     *
     * @param accessToken the access token
     * @return The Minecraft login response
     */
    public static McLoginResponse getLoginResponseFromToken(String accessToken, Proxy proxy) throws RequestException {
        var response = HTTP.makeRequest(proxy, XBL_AUTH_ENDPOINT, new XblAuthRequest(accessToken), XblAuthResponse.class);
        response = HTTP.makeRequest(proxy, XSTS_AUTH_ENDPOINT, new XstsAuthRequest(response.Token), XblAuthResponse.class);

        if (response.XErr != 0)
            if (response.XErr == 2148916233L)
                throw new XboxRequestException("Microsoft account does not have an Xbox Live account attached!");
            else if (response.XErr == 2148916235L)
                throw new XboxRequestException("Xbox Live is not available in your country!");
            else if (response.XErr == 2148916238L)
                throw new XboxRequestException("This account is a child account! Please add it to a family in order to log in.");
            else
                throw new XboxRequestException("Error occurred while authenticating to Xbox Live! Error ID: " + response.XErr);

        return HTTP.makeRequest(proxy, MC_LOGIN_ENDPOINT, new McLoginRequest(response.DisplayClaims.xui[0].uhs, response.Token), McLoginResponse.class);
    }

    /**
     * Fetch the profile for the current account
     */
    private void getProfile() throws RequestException {
        var response = HTTP.makeRequest(this.getProxy(), MC_PROFILE_ENDPOINT, null, McProfileResponse.class, Collections.singletonMap("Authorization", "Bearer " + this.accessToken));
        assert response != null;
        this.selectedProfile = new GameProfile(response.id, response.name);
        this.profiles = Collections.singletonList(this.selectedProfile);
        this.username = response.name;
    }

    @Override
    public void login() throws RequestException {
        boolean token = this.clientId != null && !this.clientId.isEmpty();
        boolean device = this.deviceCode != null && !this.deviceCode.isEmpty();
        boolean password = this.password != null && !this.password.isEmpty();
        boolean refresh = this.refreshToken != null && !this.refreshToken.isEmpty();
<<<<<<< HEAD

        if (!token && !password && !refresh)
            throw new InvalidCredentialsException("Invalid password, access token, or refresh token.");
        if (password && (this.username == null || this.username.isEmpty()))
            throw new InvalidCredentialsException("Invalid username.");
=======

        if(!token && !password && !refresh) {
            throw new InvalidCredentialsException("Invalid password or access token.");
        }
        if(password && (this.username == null || this.username.isEmpty())) {
            throw new InvalidCredentialsException("Invalid username.");
        }

        McLoginResponse response = null;
        if(password) {
            response = getLoginResponseFromCreds(this.username, this.password);
        } else if (refresh) {
            response = getLoginResponseFromRefreshToken();
        } else if(!device) {
            this.deviceCode = getAuthCode().device_code;
        }

        if (!password && !refresh) {
            response = getLoginResponseFromCode();
        }
>>>>>>> 3be04be9

        // Attempt to get device code
        if (!password && !device && !refresh) this.deviceCode = getAuthCode().device_code;

        // Try to log in to the users account, using either credentials, refresh token, or device code
        var response = password ? getLoginResponseFromCreds() : refresh ? getLoginResponseFromRefreshToken() : getLoginResponseFromCode();
        if (response == null) throw new RequestException("Invalid response received.");
        else this.accessToken = response.access_token;

        try {
            getProfile();
        } catch (RequestException ex) {
            ex.printStackTrace(); // this was ignored before
            // We are on a cracked account
            if (this.username == null || this.username.isEmpty())
                this.username = response.username; // Not sure what this username is but its sent back from the API
        }
        this.loggedIn = true;
    }

    @Override
    public String toString() {
        return "MsaAuthenticationService{" +
                "deviceCode='" + this.deviceCode + '\'' +
                ", clientId='" + this.clientId + '\'' +
                ", accessToken='" + this.accessToken + '\'' +
                ", loggedIn=" + this.loggedIn +
                ", username='" + this.username + '\'' +
                ", password='" + this.password + '\'' +
                ", selectedProfile=" + this.selectedProfile +
                ", properties=" + this.properties +
                ", profiles=" + this.profiles +
                '}';
    }

    //#region Requests
    @RequiredArgsConstructor(access = AccessLevel.PROTECTED)
    private static class MsCodeRequest {
<<<<<<< HEAD
        private final String client_id;
=======
        private String client_id;
        private String scope;

        protected MsCodeRequest(String clientId) {
            this(clientId, false);
        }

        /**
         * @param offlineAccess Set to true to request offline access for the refresh token, allowing re-authentication.
         */
        protected MsCodeRequest(String clientId, boolean offlineAccess) {
            this.client_id = clientId;
            this.scope = "XboxLive.signin" + (offlineAccess ? " offline_access" : "");
        }
>>>>>>> 3be04be9

        public Map<String, String> toMap() {
            var map = new HashMap<String, String>();
            map.put("client_id", client_id);
            map.put("scope", "XboxLive.signin offline_access");
            return map;
        }
    }

    @RequiredArgsConstructor(access = AccessLevel.PROTECTED)
    private static class MsCodeTokenRequest {
        private final String client_id;
        private final String device_code;

        public Map<String, String> toMap() {
            var map = new HashMap<String, String>();
            map.put("grant_type", "urn:ietf:params:oauth:grant-type:device_code");
            map.put("client_id", client_id);
            map.put("device_code", device_code);
            return map;
        }
    }

    @RequiredArgsConstructor(access = AccessLevel.PROTECTED)
    private static class MsTokenRequest {
<<<<<<< HEAD
        private final String client_id;
        private final String code;
=======
        private String client_id;
        private String code;
        private String grant_type;
        private String redirect_uri;
        private String scope;

        protected MsTokenRequest(String clientId, String code) {
            this.client_id = clientId;
            this.code = code;
            this.grant_type = "authorization_code";
            this.redirect_uri = "https://login.live.com/oauth20_desktop.srf";
            this.scope = "service::user.auth.xboxlive.com::MBI_SSL";
        }
>>>>>>> 3be04be9

        public Map<String, String> toMap() {
            var map = new HashMap<String, String>();
            map.put("client_id", client_id);
            map.put("code", code);
            map.put("grant_type", "authorization_code");
            map.put("redirect_uri", "https://login.live.com/oauth20_desktop.srf");
            map.put("scope", "service::user.auth.xboxlive.com::MBI_SSL");
            return map;
        }
    }

    @RequiredArgsConstructor(access = AccessLevel.PROTECTED)
    private static class MsRefreshRequest {
        private final String client_id;
        private final String refresh_token;

        public Map<String, String> toMap() {
            var map = new HashMap<String, String>();
            map.put("client_id", client_id);
            map.put("refresh_token", refresh_token);
            map.put("grant_type", "refresh_token");
            return map;
        }
    }

<<<<<<< HEAD
    @SuppressWarnings({"unused", "FieldCanBeLocal"})
=======
    private static class MsRefreshRequest {
        private String client_id;
        private String refresh_token;
        private String grant_type;

        protected MsRefreshRequest(String clientId, String refreshToken) {
            this.client_id = clientId;
            this.refresh_token = refreshToken;
            this.grant_type = "refresh_token";
        }

        public Map<String, String> toMap() {
            Map<String, String> map = new HashMap<>();

            map.put("client_id", client_id);
            map.put("refresh_token", refresh_token);
            map.put("grant_type", grant_type);

            return map;
        }
    }

>>>>>>> 3be04be9
    private static class XblAuthRequest {
        private final String RelyingParty = "http://auth.xboxlive.com";
        private final String TokenType = "JWT";
        private final Properties Properties;

        protected XblAuthRequest(String accessToken) {
            this.Properties = new Properties(accessToken);
        }

        @RequiredArgsConstructor(access = AccessLevel.PROTECTED)
        private static class Properties {
            private final String AuthMethod = "RPS";
            private final String SiteName = "user.auth.xboxlive.com";
            private final String RpsTicket;
        }
    }

    @SuppressWarnings({"unused", "FieldCanBeLocal"})
    private static class XstsAuthRequest {
        private final String RelyingParty = "rp://api.minecraftservices.com/";
        private final String TokenType = "JWT";
        private final Properties Properties;

        protected XstsAuthRequest(String token) {
            this.Properties = new Properties(token);
        }

        private static class Properties {
            private final String[] UserTokens;
            private final String SandboxId = "RETAIL";

            protected Properties(String token) {
                this.UserTokens = new String[]{token};
            }
        }
    }

    @SuppressWarnings({"unused", "FieldCanBeLocal"})
    private static class McLoginRequest {
        private final String identityToken;

        protected McLoginRequest(String uhs, String identityToken) {
            this.identityToken = String.format("XBL3.0 x=%s;%s", uhs, identityToken);
        }
    }
    //#endregion

    //#region Responses
    @SuppressWarnings("unused")
    public static class MsCodeResponse {
        public String user_code;
        public String device_code;
        public URI verification_uri;
        public int expires_in;
        public int interval;
        public String message;
    }

<<<<<<< HEAD
    @SuppressWarnings("unused")
=======
    // Public so users can access the refresh_token for offline access
>>>>>>> 3be04be9
    public static class MsTokenResponse {
        public String token_type;
        public String scope;
        public int expires_in;
        public String access_token;
        public String refresh_token;
    }

    @SuppressWarnings("unused")
    private static class XblAuthResponse {
        /* Only appear in error responses */
        public String Identity;
        public long XErr;
        public String Message;
        public String Redirect;

        public String IssueInstant;
        public String NotAfter;
        public String Token;
        public DisplayClaims DisplayClaims;

        private static class DisplayClaims {
            public Xui[] xui;
        }

        private static class Xui {
            public String uhs;
        }
    }

    @SuppressWarnings("unused")
    public static class McLoginResponse {
        public String username;
        public String[] roles;
        public String access_token;
        public String token_type;
        public int expires_in;
    }

    @SuppressWarnings("unused")
    public static class McProfileResponse {
        public UUID id;
        public String name;
        public Skin[] skins;
        //public String capes; // Not sure on the datatype or response

        private static class Skin {
            public UUID id;
            public String state;
            public URI url;
            public String variant;
            public String alias;
        }
    }
    //#endregion
}<|MERGE_RESOLUTION|>--- conflicted
+++ resolved
@@ -34,12 +34,7 @@
     private static final Pattern CODE_PATTERN = Pattern.compile("[?|&]code=([\\w.-]+)");
     @Getter private final String clientId;
     private String deviceCode;
-<<<<<<< HEAD
     @Getter @Setter private String refreshToken;
-=======
-    private String clientId;
-    private String refreshToken;
->>>>>>> 3be04be9
 
     @SuppressWarnings("unused")
     public MsaAuthenticationService(String clientId) {
@@ -54,21 +49,6 @@
     }
 
     /**
-     * Gets the current refresh token for this session
-     */
-    public String getRefreshToken() {
-        return this.refreshToken;
-    }
-
-    /**
-     * Sets a new refresh token. Useful for re-authenticating from device code authorizations.
-     * @param refreshToken The refresh token to set
-     */
-    public void setRefreshToken(String refreshToken) {
-        this.refreshToken = refreshToken;
-    }
-
-    /**
      * Generate a single use code for Microsoft authentication
      *
      * @return The code along with other returned data
@@ -90,7 +70,6 @@
      * @return The final Minecraft authentication data
      */
     private McLoginResponse getLoginResponseFromCode() throws RequestException {
-<<<<<<< HEAD
         if (this.deviceCode == null) throw new InvalidCredentialsException("Invalid device code.");
         var request = new MsCodeTokenRequest(this.clientId, this.deviceCode);
         var response = HTTP.makeRequestForm(this.getProxy(), MS_CODE_TOKEN_ENDPOINT, request.toMap(), MsTokenResponse.class);
@@ -98,15 +77,6 @@
         assert response != null;
         refreshToken = response.refresh_token;
         return getLoginResponseFromToken("d=".concat(response.access_token), this.getProxy());
-=======
-        if(this.deviceCode == null) {
-            throw new InvalidCredentialsException("Invalid device code.");
-        }
-        MsCodeTokenRequest request = new MsCodeTokenRequest(this.clientId, this.deviceCode);
-        MsTokenResponse response = HTTP.makeRequestForm(this.getProxy(), MS_CODE_TOKEN_ENDPOINT, request.toMap(), MsTokenResponse.class);
-        this.refreshToken = response.refresh_token;
-        return getLoginResponseFromToken("d=" + response.access_token);
->>>>>>> 3be04be9
     }
 
     // ! this thing
@@ -173,14 +143,7 @@
             throw new ServiceUnavailableException("Could not make request to '" + urlPost + "'.", e);
         }
 
-<<<<<<< HEAD
         return getLoginResponseFromToken(Objects.requireNonNull(HTTP.makeRequestForm(this.getProxy(), MS_TOKEN_ENDPOINT, new MsTokenRequest(code, clientId).toMap(), MsTokenResponse.class)).access_token, this.getProxy());
-=======
-        MsTokenRequest request = new MsTokenRequest(clientId, code);
-        MsTokenResponse response = HTTP.makeRequestForm(this.getProxy(), MS_TOKEN_ENDPOINT, request.toMap(), MsTokenResponse.class);
-        this.refreshToken = response.refresh_token;
-        return getLoginResponseFromToken(response.access_token);
->>>>>>> 3be04be9
     }
 
     private String inputStreamToString(InputStream inputStream) throws IOException {
@@ -196,7 +159,6 @@
      * Refreshes the access token and refresh token for further use
      *
      * @return The response containing the refresh token, so the user can store it for later use.
-<<<<<<< HEAD
      */
     public MsTokenResponse refreshToken() throws RequestException {
         if (this.refreshToken == null) throw new InvalidCredentialsException("Invalid refresh token.");
@@ -204,35 +166,14 @@
         assert response != null;
         accessToken = response.access_token;
         refreshToken = response.refresh_token;
-=======
-     * @throws RequestException
-     */
-    public MsTokenResponse refreshToken() throws RequestException {
-        if (this.refreshToken == null) {
-            throw new InvalidCredentialsException("Invalid refresh token.");
-        }
-
-        MsTokenResponse response = HTTP.makeRequestForm(this.getProxy(), MS_TOKEN_ENDPOINT, new MsRefreshRequest(clientId, refreshToken).toMap(), MsTokenResponse.class);
-        accessToken = response.access_token;
-        refreshToken = response.refresh_token;
-
->>>>>>> 3be04be9
         return response;
     }
 
     /**
      * Attempt to sign in using an existing refresh token set by {@link #setRefreshToken(String)}
-<<<<<<< HEAD
      */
     private McLoginResponse getLoginResponseFromRefreshToken() throws RequestException {
         return getLoginResponseFromToken("d=".concat(refreshToken().access_token), this.getProxy());
-=======
-     *
-     * @throws RequestException
-     */
-    private McLoginResponse getLoginResponseFromRefreshToken() throws RequestException {
-        return getLoginResponseFromToken("d=".concat(refreshToken().access_token));
->>>>>>> 3be04be9
     }
 
     /**
@@ -276,34 +217,11 @@
         boolean device = this.deviceCode != null && !this.deviceCode.isEmpty();
         boolean password = this.password != null && !this.password.isEmpty();
         boolean refresh = this.refreshToken != null && !this.refreshToken.isEmpty();
-<<<<<<< HEAD
 
         if (!token && !password && !refresh)
             throw new InvalidCredentialsException("Invalid password, access token, or refresh token.");
         if (password && (this.username == null || this.username.isEmpty()))
             throw new InvalidCredentialsException("Invalid username.");
-=======
-
-        if(!token && !password && !refresh) {
-            throw new InvalidCredentialsException("Invalid password or access token.");
-        }
-        if(password && (this.username == null || this.username.isEmpty())) {
-            throw new InvalidCredentialsException("Invalid username.");
-        }
-
-        McLoginResponse response = null;
-        if(password) {
-            response = getLoginResponseFromCreds(this.username, this.password);
-        } else if (refresh) {
-            response = getLoginResponseFromRefreshToken();
-        } else if(!device) {
-            this.deviceCode = getAuthCode().device_code;
-        }
-
-        if (!password && !refresh) {
-            response = getLoginResponseFromCode();
-        }
->>>>>>> 3be04be9
 
         // Attempt to get device code
         if (!password && !device && !refresh) this.deviceCode = getAuthCode().device_code;
@@ -342,12 +260,12 @@
     //#region Requests
     @RequiredArgsConstructor(access = AccessLevel.PROTECTED)
     private static class MsCodeRequest {
-<<<<<<< HEAD
-        private final String client_id;
-=======
         private String client_id;
         private String scope;
 
+        /**
+         * Creates a request with no offline access
+         */
         protected MsCodeRequest(String clientId) {
             this(clientId, false);
         }
@@ -357,14 +275,13 @@
          */
         protected MsCodeRequest(String clientId, boolean offlineAccess) {
             this.client_id = clientId;
-            this.scope = "XboxLive.signin" + (offlineAccess ? " offline_access" : "");
-        }
->>>>>>> 3be04be9
+            this.scope = "XboxLive.signin".concat(offlineAccess ? " offline_access" : "");
+        }
 
         public Map<String, String> toMap() {
             var map = new HashMap<String, String>();
             map.put("client_id", client_id);
-            map.put("scope", "XboxLive.signin offline_access");
+            map.put("scope", scope);
             return map;
         }
     }
@@ -385,24 +302,8 @@
 
     @RequiredArgsConstructor(access = AccessLevel.PROTECTED)
     private static class MsTokenRequest {
-<<<<<<< HEAD
         private final String client_id;
         private final String code;
-=======
-        private String client_id;
-        private String code;
-        private String grant_type;
-        private String redirect_uri;
-        private String scope;
-
-        protected MsTokenRequest(String clientId, String code) {
-            this.client_id = clientId;
-            this.code = code;
-            this.grant_type = "authorization_code";
-            this.redirect_uri = "https://login.live.com/oauth20_desktop.srf";
-            this.scope = "service::user.auth.xboxlive.com::MBI_SSL";
-        }
->>>>>>> 3be04be9
 
         public Map<String, String> toMap() {
             var map = new HashMap<String, String>();
@@ -429,32 +330,7 @@
         }
     }
 
-<<<<<<< HEAD
     @SuppressWarnings({"unused", "FieldCanBeLocal"})
-=======
-    private static class MsRefreshRequest {
-        private String client_id;
-        private String refresh_token;
-        private String grant_type;
-
-        protected MsRefreshRequest(String clientId, String refreshToken) {
-            this.client_id = clientId;
-            this.refresh_token = refreshToken;
-            this.grant_type = "refresh_token";
-        }
-
-        public Map<String, String> toMap() {
-            Map<String, String> map = new HashMap<>();
-
-            map.put("client_id", client_id);
-            map.put("refresh_token", refresh_token);
-            map.put("grant_type", grant_type);
-
-            return map;
-        }
-    }
-
->>>>>>> 3be04be9
     private static class XblAuthRequest {
         private final String RelyingParty = "http://auth.xboxlive.com";
         private final String TokenType = "JWT";
@@ -513,11 +389,7 @@
         public String message;
     }
 
-<<<<<<< HEAD
-    @SuppressWarnings("unused")
-=======
-    // Public so users can access the refresh_token for offline access
->>>>>>> 3be04be9
+    @SuppressWarnings("unused")
     public static class MsTokenResponse {
         public String token_type;
         public String scope;
